--- conflicted
+++ resolved
@@ -2,11 +2,14 @@
 import torch.nn as nn
 import torch.nn.functional as F
 from torch.optim import Adam, SGD
+from torch.optim import Adam, SGD
 from torch.utils.data import DataLoader, Dataset,TensorDataset
+from torch.optim.lr_scheduler import CosineAnnealingWarmRestarts
 from torch.optim.lr_scheduler import CosineAnnealingWarmRestarts
 import os
 import math
 import logging
+import time
 import time
 
 class DynamicPositionalEncoding(nn.Module):
@@ -30,6 +33,7 @@
     """
 
     def __init__(self, d_model=512,max_len=5000, device=None):
+    def __init__(self, d_model=512,max_len=5000, device=None):
         """
         Arg:
             d_model (int): The dimensionality of the input embeddings.
@@ -47,6 +51,17 @@
         self.encoding[:, 0::2] = torch.sin(pos / (10000 ** (_2i / d_model)))
         self.encoding[:, 1::2] = torch.cos(pos / (10000 ** (_2i / d_model)))
 
+        self.device = device
+        self.encoding = torch.zeros(max_len, d_model, device=device)
+        self.encoding.requires_grad = False  # 不需要计算梯度
+
+        pos = torch.arange(0, max_len, device=device).float().unsqueeze(dim=1)
+        _2i = torch.arange(0, d_model, step=2, device=device).float()
+
+        # 计算位置编码
+        self.encoding[:, 0::2] = torch.sin(pos / (10000 ** (_2i / d_model)))
+        self.encoding[:, 1::2] = torch.cos(pos / (10000 ** (_2i / d_model)))
+
 
     def forward(self, x):
         """
@@ -57,6 +72,12 @@
         Returns:
             torch.Tensor: The input embeddings with position encodings added. Shape (seq_len, batch_size, d_model).
         """
+        #print("x.shape",x.shape)
+        
+        batch_size, seq_len, dim = x.size()
+        #print("self.encoding.shape",self.encoding[:seq_len, :].unsqueeze(0).repeat(batch_size, 1, 1)[0,1,:])
+        return self.encoding[:seq_len, :dim].unsqueeze(0).repeat(batch_size, 1, 1).to(self.device)+x
+
         #print("x.shape",x.shape)
         
         batch_size, seq_len, dim = x.size()
@@ -94,12 +115,8 @@
         memory (torch.Tensor): The memory buffer to store previous input embeddings.
     """
     def __init__(self, input_dim,output_dim,d_model, nhead, num_encoder_layers, num_decoder_layers, 
-<<<<<<< HEAD
                  dim_feedforward=128, dropout=0.1, memory_size=100,batch_size=32, device = "cuda:2",
                  mean = None, std = None):
-=======
-                 dim_feedforward=128, dropout=0.1, memory_size=100,batch_size=32, device = "cuda:2"):
->>>>>>> 35fa4350
         super(OnlineTransformer, self).__init__()
         self.d_model = d_model
         self.nhead = nhead
@@ -109,6 +126,14 @@
         self.dropout = dropout
         self.memory_size = memory_size
         self.input_embedding = nn.Linear(input_dim, d_model)
+        self.batch_size = batch_size
+        
+        self.pre_layer = nn.Sequential(
+            nn.Linear(input_dim, d_model),
+            nn.ReLU(),
+            nn.Linear(d_model, d_model)
+        )
+        self.positional_encoding = DynamicPositionalEncoding(d_model,device=device)
         self.batch_size = batch_size
         
         self.pre_layer = nn.Sequential(
@@ -126,11 +151,8 @@
             nn.ReLU(),
             nn.Linear(d_model, output_dim)
         )
-<<<<<<< HEAD
         self.mean = mean
         self.std = std
-=======
->>>>>>> 35fa4350
         self.apply(he_init)
         
 
@@ -143,7 +165,6 @@
         Returns:
             torch.Tensor: The reconstructed output with shape (batch_size, input_dim).
         """
-<<<<<<< HEAD
         #print("x.shape",x.shape)
         res = self.pre_layer(x)
         res = self.positional_encoding(res).squeeze(0)# (batch_size, seq_length, d_model)
@@ -152,15 +173,10 @@
         
         #print("x.shape3",x.shape)
         #input_seq = torch.cat([self.memory, x.unsqueeze(0)], dim=0)  # (memory_size + 1, batch_size, d_model)
-=======
-        res = self.pre_layer(x)
-        res = self.positional_encoding(res).squeeze(0)# (batch_size, seq_length, d_model)
->>>>>>> 35fa4350
         res = res.permute(1, 0, 2)
         
         feature = self.transformer_encoder(res)  # (seq_length, batch_size, d_model)
         self.feature = torch.cat((feature.permute(1, 0, 2),x),dim=2)
-<<<<<<< HEAD
         # if self.diffusion_model is not None:
         #     encoder_output = encoder_output.permute(1, 0, 2)  # (batch_size, memory_size + 1, d_model)
         #     encoder_output = self.diffusion_model(encoder_output) 
@@ -170,17 +186,14 @@
         reconstructed = self.output_layer(decoder_output)  # (batch_size, input_dim)
         reconstructed = reconstructed.permute(1, 0, 2)
         #print("reconstructed.shape",reconstructed.shape)
-=======
-        decoder_output = self.transformer_decoder(feature, feature)  
-        reconstructed = self.output_layer(decoder_output)  
-        reconstructed = reconstructed.permute(1, 0, 2)
->>>>>>> 35fa4350
         return reconstructed
 
         
     def get_feature(self):
         return self.feature
     
+    def train_all(self,priviledge, obs_with_noise,batch_size=32, epochs=10000, trajectory = 128,
+              learning_rate=1e-3, validation_split=0.2, save_dir="saved_models",save_model = True):
     def train_all(self,priviledge, obs_with_noise,batch_size=32, epochs=10000, trajectory = 128,
               learning_rate=1e-3, validation_split=0.2, save_dir="saved_models",save_model = True):
         """
@@ -201,11 +214,10 @@
         
         device = torch.device("cuda:2" if torch.cuda.is_available() else "cpu")
         self.device = device
-<<<<<<< HEAD
         #device = torch.device("cpu")
-=======
->>>>>>> 35fa4350
         self.to(device)
+        priviledge_tensor = torch.tensor(priviledge, dtype=torch.float32).to(device)
+        obs_with_noise_tensor = torch.tensor(obs_with_noise, dtype=torch.float32).to(device)
         priviledge_tensor = torch.tensor(priviledge, dtype=torch.float32).to(device)
         obs_with_noise_tensor = torch.tensor(obs_with_noise, dtype=torch.float32).to(device)
 
@@ -225,17 +237,12 @@
             optimizer,
             T_0=10,          
             T_mult=2,        
-<<<<<<< HEAD
             eta_min=1e-4     
-=======
-            eta_min=1e-5     
->>>>>>> 35fa4350
         )
 
         # Training loop
         for epoch in range(epochs):
             epoch_start_time = time.time()
-<<<<<<< HEAD
             #self.train(priviledge_tensor , obs_with_noise_tensor)
             train_loss = 0.0
             train_start_time = time.time()
@@ -243,26 +250,23 @@
             for batch_idx, (inputs, targets) in enumerate(train_loader):
                 optimizer.zero_grad()
                 output_t = self(inputs)  
-=======
-            train_loss = 0.0
-            train_start_time = time.time()
-            
-            for batch_idx, (inputs, targets) in enumerate(train_loader):  # inputs (batch_size, trajectory, 49)
-                optimizer.zero_grad()
-                output_t = self(inputs)
->>>>>>> 35fa4350
                 total_loss = criterion(output_t, targets)
                 total_loss.backward(retain_graph=True)
                 optimizer.step()
                 scheduler.step(epoch + batch_idx / len(train_loader))
                 train_loss += total_loss.item()
+                scheduler.step(epoch + batch_idx / len(train_loader))
+                train_loss += total_loss.item()
 
             train_loss /= len(train_loader.dataset)
+            train_end_time = time.time()
             train_end_time = time.time()
 
             # Validation
             self.eval()
             val_loss = 0.0
+            val_start_time = time.time()
+            
             val_start_time = time.time()
             
             with torch.no_grad():
@@ -270,11 +274,13 @@
                     output = self(inputs)
                     loss = criterion(output, targets)
                     val_loss += loss
+                    output = self(inputs)
+                    loss = criterion(output, targets)
+                    val_loss += loss
 
             val_loss /= len(val_loader.dataset)
             val_end_time = time.time()  # 记录验证结束时间
             epoch_end_time = time.time()
-<<<<<<< HEAD
             logging.info(f"Epoch [{epoch+1}/{epochs}], Train Loss: {train_loss:.6f}, Train Time: {train_end_time-train_start_time:.2f}s, "
                          f"Val Loss: {val_loss:.6f}, Val Time: {val_end_time-val_start_time:.2f}s, Total Time: {epoch_end_time-epoch_start_time:.2f}s")
             print(f"Epoch [{epoch+1}/{epochs}], Train Loss: {train_loss:.6f}, Train Time: {train_end_time-train_start_time:.2f}s, "
@@ -282,15 +288,6 @@
             
             #save model every 100 steps
             if (epoch+1) % 5 == 0 and save_model is True:
-=======
-            logging.info(f"Epoch [{epoch+1}/{epochs}], Train Loss: {train_loss:.4f}, Train Time: {train_end_time-train_start_time:.2f}s, "
-                         f"Val Loss: {val_loss:.4f}, Val Time: {val_end_time-val_start_time:.2f}s, Total Time: {epoch_end_time-epoch_start_time:.2f}s")
-            print(f"Epoch [{epoch+1}/{epochs}], Train Loss: {train_loss:.4f}, Train Time: {train_end_time-train_start_time:.2f}s, "
-                  f"Val Loss: {val_loss:.4f}, Val Time: {val_end_time-val_start_time:.2f}s, Total Time: {epoch_end_time-epoch_start_time:.2f}s")
-            
-            #save model every 100 steps
-            if (epoch+1) % 50 == 0 and save_model is True:
->>>>>>> 35fa4350
                 checkpoint_path = os.path.join(save_dir, f"model_epoch_{epoch+1}.pth")
                 torch.save({
                     'epoch': epoch + 1,
@@ -349,12 +346,9 @@
                     train_loss += total_loss.item()
 
             train_loss /= len(train_loader.dataset)
-<<<<<<< HEAD
-        
-    
-
-=======
->>>>>>> 35fa4350
+        
+    
+
 
 
 def add_segmented_noise_to_tensor(input_array, segment_lengths, noise_stds):
@@ -368,6 +362,7 @@
                          The sum of segment_lengths must equal input_size.
         noise_stds: The standard deviation of the noise for each segment.
     Returns:
+        The array with added noise in different segments and noise array.
         The array with added noise in different segments and noise array.
     Examples:
         >>> batch_size = 4
@@ -386,23 +381,23 @@
     start_idx = 0
     noisy_segments = []
     noise_segments = []
+    noise_segments = []
     for length, noise_std in zip(segment_lengths, noise_stds):
         end_idx = start_idx + length
         segment = input_array[:, start_idx:end_idx]
         noise = np.random.randn(*segment.shape) * noise_std
         noise_segments.append(noise)
+        noise_segments.append(noise)
         noisy_segment = segment + noise
         noisy_segments.append(noisy_segment)
         start_idx = end_idx
     noise_array = np.concatenate(noise_segments, axis=1)
+    noise_array = np.concatenate(noise_segments, axis=1)
     noisy_array = np.concatenate(noisy_segments, axis=1)
     
     return noisy_array, noise_array
-<<<<<<< HEAD
-
-
-=======
->>>>>>> 35fa4350
+
+
 
 if __name__ == '__main__':
     model = OnlineTransformer(input_dim=45,output_dim=12, d_model=512, nhead=8, 
