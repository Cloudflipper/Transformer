import numpy as np
from transformer import add_segmented_noise_to_tensor
import os
from sklearn.preprocessing import StandardScaler
<<<<<<< HEAD
=======

def normalize(arr):
    means = arr.mean(axis=(0,1), keepdims=True)
    stds = arr.std(axis=(0,1), keepdims=True)
    arr_std = (arr - means) / stds
    return arr_std
>>>>>>> 35fa4350


def normalize(arr):
    means = arr.mean(axis=(0,1), keepdims=True)
    stds = arr.std(axis=(0,1), keepdims=True)
    arr_std = (arr - means) / stds
    return arr_std,means,stds

def parse_data(folder_path, omit_velocity=False):
    observed_cap_posi = np.load(os.path.join(folder_path,'observed_cap_posi_data.npy'))
    real_cap_posi = np.load(os.path.join(folder_path,'cap_posi_data.npy'))
    observed_tendon_data = np.load(os.path.join(folder_path,'observed_tendon_data.npy'))
    real_tendon_data = np.load(os.path.join(folder_path,'tendon_data.npy'))
    cap_vel = np.load(os.path.join(folder_path,'cap_vel_data.npy'))
    damp_data = np.load(os.path.join(folder_path,'damp_data.npy')).reshape(-1,1)
    fric_data = np.load(os.path.join(folder_path,'friction_data.npy'))
<<<<<<< HEAD
    
    if omit_velocity:
        obs = np.hstack((observed_cap_posi,observed_tendon_data))
        obs_with_noise,noise = add_segmented_noise_to_tensor(obs,[18,9],[0.02,0.01])
        priviledge = np.hstack((obs_with_noise-np.hstack((real_cap_posi,real_tendon_data)),cap_vel,damp_data,fric_data))
    else:
        obs = np.hstack((observed_cap_posi, cap_vel, observed_tendon_data))
        obs_with_noise,noise = add_segmented_noise_to_tensor(obs,[18,18,9],[0.02,1e-4,0.01])
        priviledge = np.hstack((obs_with_noise-np.hstack((real_cap_posi,cap_vel,real_tendon_data)),damp_data,fric_data))
    return priviledge, obs_with_noise

def parse_data_for_test(root_dir="saved_data",trajectory=128, omit_velocity=False):
    """
    Parse the data from the root_dir and return the priviledge and obs_with_noise data.
    If omit_velocity is True, the velocity data will be omitted from the obs data, by [cap_posi, tendon_data]. 
    The previlege data is [cap_posi_error, tendon_data_error, cap_vel, damp_data, fric_data].
    If omit_velocity is False, the obs data is [cap_posi, cap_vel, tendon_data].
    The previledge data is [cap_posi_error, tendon_data_error, cap_vel_error, damp_data, fric_data].
    """
=======
    obs = np.hstack((observed_cap_posi,  cap_vel,observed_tendon_data))
    obs_with_noise,noise = add_segmented_noise_to_tensor(obs,[18,18,9],[0.02,1e-4,0.01])
    priviledge = np.hstack((obs_with_noise-np.hstack((real_cap_posi,  cap_vel,real_tendon_data)),damp_data,fric_data))
    return priviledge, obs_with_noise

def parse_data_for_test(root_dir="saved_data",trajectory=128):
>>>>>>> 35fa4350
    priviledge_list = []
    obs_with_noise_list = []
    for folder_name in os.listdir(root_dir):
        folder_path = os.path.join(root_dir, folder_name)
        if os.path.isdir(folder_path):
<<<<<<< HEAD
            priviledge, obs_with_noise = parse_data(folder_path, omit_velocity)
=======
            priviledge, obs_with_noise = parse_data(folder_path)
>>>>>>> 35fa4350
            # print("priviledge shape: ", priviledge.shape)
            # print("obs_with_noise shape: ", obs_with_noise.shape)
            priviledge = priviledge[:int(priviledge.shape[0]//trajectory)*trajectory,:].reshape(-1,trajectory,priviledge.shape[-1])
            obs_with_noise = obs_with_noise[:int(obs_with_noise.shape[0]//trajectory)*trajectory,:].reshape(-1,trajectory,obs_with_noise.shape[-1])
            priviledge_list.append(priviledge)
            obs_with_noise_list.append(obs_with_noise)
    priviledge = np.concatenate(priviledge_list, axis=0)#[:50,:]
    obs_with_noise = np.concatenate(obs_with_noise_list, axis=0)#[:50,:]
    print("priviledge shape: ", priviledge.shape)
    print("obs_with_noise shape: ", obs_with_noise.shape)
<<<<<<< HEAD
    priviledge,mean,std=normalize(priviledge)
    obs_with_noise,_,_=normalize(obs_with_noise)
=======
    normalize(priviledge)
    normalize(obs_with_noise)
>>>>>>> 35fa4350
    np.random.shuffle(priviledge)
    np.random.shuffle(obs_with_noise)
    return priviledge, obs_with_noise,mean,std
            <|MERGE_RESOLUTION|>--- conflicted
+++ resolved
@@ -1,88 +1,63 @@
-import numpy as np
-from transformer import add_segmented_noise_to_tensor
-import os
-from sklearn.preprocessing import StandardScaler
-<<<<<<< HEAD
-=======
-
-def normalize(arr):
-    means = arr.mean(axis=(0,1), keepdims=True)
-    stds = arr.std(axis=(0,1), keepdims=True)
-    arr_std = (arr - means) / stds
-    return arr_std
->>>>>>> 35fa4350
-
-
-def normalize(arr):
-    means = arr.mean(axis=(0,1), keepdims=True)
-    stds = arr.std(axis=(0,1), keepdims=True)
-    arr_std = (arr - means) / stds
-    return arr_std,means,stds
-
-def parse_data(folder_path, omit_velocity=False):
-    observed_cap_posi = np.load(os.path.join(folder_path,'observed_cap_posi_data.npy'))
-    real_cap_posi = np.load(os.path.join(folder_path,'cap_posi_data.npy'))
-    observed_tendon_data = np.load(os.path.join(folder_path,'observed_tendon_data.npy'))
-    real_tendon_data = np.load(os.path.join(folder_path,'tendon_data.npy'))
-    cap_vel = np.load(os.path.join(folder_path,'cap_vel_data.npy'))
-    damp_data = np.load(os.path.join(folder_path,'damp_data.npy')).reshape(-1,1)
-    fric_data = np.load(os.path.join(folder_path,'friction_data.npy'))
-<<<<<<< HEAD
-    
-    if omit_velocity:
-        obs = np.hstack((observed_cap_posi,observed_tendon_data))
-        obs_with_noise,noise = add_segmented_noise_to_tensor(obs,[18,9],[0.02,0.01])
-        priviledge = np.hstack((obs_with_noise-np.hstack((real_cap_posi,real_tendon_data)),cap_vel,damp_data,fric_data))
-    else:
-        obs = np.hstack((observed_cap_posi, cap_vel, observed_tendon_data))
-        obs_with_noise,noise = add_segmented_noise_to_tensor(obs,[18,18,9],[0.02,1e-4,0.01])
-        priviledge = np.hstack((obs_with_noise-np.hstack((real_cap_posi,cap_vel,real_tendon_data)),damp_data,fric_data))
-    return priviledge, obs_with_noise
-
-def parse_data_for_test(root_dir="saved_data",trajectory=128, omit_velocity=False):
-    """
-    Parse the data from the root_dir and return the priviledge and obs_with_noise data.
-    If omit_velocity is True, the velocity data will be omitted from the obs data, by [cap_posi, tendon_data]. 
-    The previlege data is [cap_posi_error, tendon_data_error, cap_vel, damp_data, fric_data].
-    If omit_velocity is False, the obs data is [cap_posi, cap_vel, tendon_data].
-    The previledge data is [cap_posi_error, tendon_data_error, cap_vel_error, damp_data, fric_data].
-    """
-=======
-    obs = np.hstack((observed_cap_posi,  cap_vel,observed_tendon_data))
-    obs_with_noise,noise = add_segmented_noise_to_tensor(obs,[18,18,9],[0.02,1e-4,0.01])
-    priviledge = np.hstack((obs_with_noise-np.hstack((real_cap_posi,  cap_vel,real_tendon_data)),damp_data,fric_data))
-    return priviledge, obs_with_noise
-
-def parse_data_for_test(root_dir="saved_data",trajectory=128):
->>>>>>> 35fa4350
-    priviledge_list = []
-    obs_with_noise_list = []
-    for folder_name in os.listdir(root_dir):
-        folder_path = os.path.join(root_dir, folder_name)
-        if os.path.isdir(folder_path):
-<<<<<<< HEAD
-            priviledge, obs_with_noise = parse_data(folder_path, omit_velocity)
-=======
-            priviledge, obs_with_noise = parse_data(folder_path)
->>>>>>> 35fa4350
-            # print("priviledge shape: ", priviledge.shape)
-            # print("obs_with_noise shape: ", obs_with_noise.shape)
-            priviledge = priviledge[:int(priviledge.shape[0]//trajectory)*trajectory,:].reshape(-1,trajectory,priviledge.shape[-1])
-            obs_with_noise = obs_with_noise[:int(obs_with_noise.shape[0]//trajectory)*trajectory,:].reshape(-1,trajectory,obs_with_noise.shape[-1])
-            priviledge_list.append(priviledge)
-            obs_with_noise_list.append(obs_with_noise)
-    priviledge = np.concatenate(priviledge_list, axis=0)#[:50,:]
-    obs_with_noise = np.concatenate(obs_with_noise_list, axis=0)#[:50,:]
-    print("priviledge shape: ", priviledge.shape)
-    print("obs_with_noise shape: ", obs_with_noise.shape)
-<<<<<<< HEAD
-    priviledge,mean,std=normalize(priviledge)
-    obs_with_noise,_,_=normalize(obs_with_noise)
-=======
-    normalize(priviledge)
-    normalize(obs_with_noise)
->>>>>>> 35fa4350
-    np.random.shuffle(priviledge)
-    np.random.shuffle(obs_with_noise)
-    return priviledge, obs_with_noise,mean,std
+import numpy as np
+from transformer import add_segmented_noise_to_tensor
+import os
+from sklearn.preprocessing import StandardScaler
+
+
+def normalize(arr):
+    means = arr.mean(axis=(0,1), keepdims=True)
+    stds = arr.std(axis=(0,1), keepdims=True)
+    arr_std = (arr - means) / stds
+    return arr_std,means,stds
+
+def parse_data(folder_path, omit_velocity=False):
+    observed_cap_posi = np.load(os.path.join(folder_path,'observed_cap_posi_data.npy'))
+    real_cap_posi = np.load(os.path.join(folder_path,'cap_posi_data.npy'))
+    observed_tendon_data = np.load(os.path.join(folder_path,'observed_tendon_data.npy'))
+    real_tendon_data = np.load(os.path.join(folder_path,'tendon_data.npy'))
+    cap_vel = np.load(os.path.join(folder_path,'cap_vel_data.npy'))
+    damp_data = np.load(os.path.join(folder_path,'damp_data.npy')).reshape(-1,1)
+    fric_data = np.load(os.path.join(folder_path,'friction_data.npy'))
+    
+    if omit_velocity:
+        obs = np.hstack((observed_cap_posi,observed_tendon_data))
+        obs_with_noise,noise = add_segmented_noise_to_tensor(obs,[18,9],[0.02,0.01])
+        priviledge = np.hstack((obs_with_noise-np.hstack((real_cap_posi,real_tendon_data)),cap_vel,damp_data,fric_data))
+    else:
+        obs = np.hstack((observed_cap_posi, cap_vel, observed_tendon_data))
+        obs_with_noise,noise = add_segmented_noise_to_tensor(obs,[18,18,9],[0.02,1e-4,0.01])
+        priviledge = np.hstack((obs_with_noise-np.hstack((real_cap_posi,cap_vel,real_tendon_data)),damp_data,fric_data))
+    return priviledge, obs_with_noise
+
+def parse_data_for_test(root_dir="saved_data",trajectory=128, omit_velocity=False):
+    """
+    Parse the data from the root_dir and return the priviledge and obs_with_noise data.
+    If omit_velocity is True, the velocity data will be omitted from the obs data, by [cap_posi, tendon_data]. 
+    The previlege data is [cap_posi_error, tendon_data_error, cap_vel, damp_data, fric_data].
+    If omit_velocity is False, the obs data is [cap_posi, cap_vel, tendon_data].
+    The previledge data is [cap_posi_error, tendon_data_error, cap_vel_error, damp_data, fric_data].
+    """
+    priviledge_list = []
+    obs_with_noise_list = []
+    for folder_name in os.listdir(root_dir):
+        folder_path = os.path.join(root_dir, folder_name)
+        if os.path.isdir(folder_path):
+            priviledge, obs_with_noise = parse_data(folder_path, omit_velocity)
+            # print("priviledge shape: ", priviledge.shape)
+            # print("obs_with_noise shape: ", obs_with_noise.shape)
+            priviledge = priviledge[:int(priviledge.shape[0]//trajectory)*trajectory,:].reshape(-1,trajectory,priviledge.shape[-1])
+            obs_with_noise = obs_with_noise[:int(obs_with_noise.shape[0]//trajectory)*trajectory,:].reshape(-1,trajectory,obs_with_noise.shape[-1])
+            priviledge_list.append(priviledge)
+            obs_with_noise_list.append(obs_with_noise)
+    priviledge = np.concatenate(priviledge_list, axis=0)#[:50,:]
+    obs_with_noise = np.concatenate(obs_with_noise_list, axis=0)#[:50,:]
+    priviledge = np.concatenate(priviledge_list, axis=0)#[:50,:]
+    obs_with_noise = np.concatenate(obs_with_noise_list, axis=0)#[:50,:]
+    print("priviledge shape: ", priviledge.shape)
+    print("obs_with_noise shape: ", obs_with_noise.shape)
+    priviledge,mean,std=normalize(priviledge)
+    obs_with_noise,_,_=normalize(obs_with_noise)
+    np.random.shuffle(priviledge)
+    np.random.shuffle(obs_with_noise)
+    return priviledge, obs_with_noise,mean,std
             